"""Module for Widgets."""

import warnings, os
from glob import glob
from collections import Counter

import numpy as np
from scipy.signal import medfilt2d, medfilt
import matplotlib.pyplot as plt
import matplotlib.ticker as mtick
import matplotlib.gridspec as gridspec

from .core import SfgRecord
from .io.veronica import pixel_to_nm
from .utils.static import nm_to_ir_wavenumbers
from .utils.consts import X_PIXEL_INDEX, Y_PIXEL_INDEX, SPEC_INDEX, FRAME_AXIS_INDEX, PP_INDEX, PIXEL

debug = 0

class WidgetBase():
    """A Base class for my widgets.

    Uses SfgRecord object as data container.
    Consists out of several ipywidgets.
    Plots are rendered using matplotlib.

    Define any ipwidget you need within this class, within the
    *WidgetBase._init_widget* function. Default or context
    dependet options of the widgets can be set during the
    *WidgetBase._configure_widgets* function.
    The observers of the widgets are set within the *_init_observer*
    function, or if it is an figure updating widget within the
    *_init_figure_observers* function.
    If an observer is defined, also define an unobserver in the
    *_unobserver* function.
    """
    def __init__(self, data=SfgRecord(), fig=None, ax=None,
                 central_wl=None, vis_wl=None, figsize=None):
        # SfgRecord obj holding the data.
        self.data = data
        # 4 dim numpy array representing the baseline
        self.data_base = np.zeros_like(self.data.data, dtype="int64")

        # Internal objects
        self._fig = fig
        self._central_wl = central_wl
        self._vis_wl = vis_wl
        self._figsize = figsize
        self._figure_widgets = [] # List of widgets that update the figure
        self.children = [] # List of widgets to display

        # Setup all widgets
        self._init_widget()

    def __call__(self):
        """Use call to actually Render the widgets on the notebook."""
        from IPython.display import display
        self._configure_widgets()
        self._init_observer()
        self._update_figure()
        display(self.children)
        self.fig

    def _init_widget(self):
        """Init all widgets.

        Add widgets within this function. If possible you can give default
        properties to the widgets already within this function. Also use
        this function to combine many widgets into e.g. boxes

        """
        import ipywidgets as wi

        ### Any widget that we need at some point can be added here.

        # Widget to enter a folder path as string
        self.wTextFolder = wi.Text(
            layout = wi.Layout(width='80%'),
        )

        # Selection dialogue to select data from a list of files
        self.wSelectFile = wi.Select(
            descripion='Files',
            layout = wi.Layout(width='100%'),
        )

        # Selection dialogue to select baseline data from a list of files
        self.wSelectBaseFile = wi.Select(
            description='Base',
            layout=self.wSelectFile.layout,
        )

        # Toggle button to toggle the subtraction of the baseline data
        self.wToggleSubBaseline = wi.ToggleButton(
            description='Sub Baseline',
            layout=wi.Layout(width='70%'),
        )

        # Checkbox to toggle the visibility of raw spectra data
        self.wDropShowSpectra = wi.Dropdown(
            options=["Raw", "Normalized", "None"],
            description='Spectra',
            value="Raw",
        )

        # Checkbox to toggle the visibility of the baseline data
        self.wCheckShowBaseline = wi.Checkbox(
            description='Baseline',
            value=True,
        )

        # Checkbox to toggle the visibility of bleach data
        self.wCheckShowBleach = wi.Checkbox(
            description='Bleach',
            value=True,
        )

        # Slider to select the width of the smoothing kernel
        self.wIntSliderSmooth = wi.IntSlider(
            continuous_update=False, description="smooth",
            min=1, max=19, step=2,
        )

        # Slider to select smoothing of baseline
        self.wIntSliderSmoothBase = wi.IntSlider(
            continuous_update=False, description="smooth",
            min=self.wIntSliderSmooth.min,
            max=self.wIntSliderSmooth.max,
            step=2, value=1,
        )

        # Checkbox to toggle the Autoscale functionality of matplotlib
        self.wCheckAutoscale = wi.Checkbox(
            description="Autoscale",
            value=True,
        )

        # Slider to select the visible y-pixel/spectra range
        self.wIntRangeSliderPixelY = wi.IntRangeSlider(
            continuous_update=False, description="y_pixels"
        )

        # Slider to select the x-pixel range used within traces
        self.wIntRangeSliderPixelX = wi.IntRangeSlider(
            continuous_update=False, description="x_pixels",
            max = PIXEL, value=(int(PIXEL*0.25), int(PIXEL*0.75)),
        )

        # Textbox to enter central wavelength of the camera in nm
        self.wTextCentralWl = wi.FloatText(
            description='central wl', value=self.central_wl,
            layout=wi.Layout(width='10%', margin='2px 50px 2px 0px')
        )

        # Dropdown menu to select x-axis calibration.
        self.wDropdownCalib = wi.Dropdown(
            description='x-axis', options=['pixel', 'nm', 'wavenumber'],
            layout=wi.Layout(width='60px', margin = "0px 130px 0px 0px"),
        )

        # Textbox to enter the wavelength of the upconversion photon
        # in nm.
        self.wTextVisWl = wi.FloatText(
            description='vis wl', value=self.vis_wl,
            layout=self.wTextCentralWl.layout
        )

        # Slider to select visible pp-delay spectrum
        self.wSliderPPDelay = wi.SelectionSlider(
            continuous_update=False, description="pp_delay",
        )

        # Slider to select range of frames used for median calculation.
        self.wRangeSliderFrame = wi.IntRangeSlider(
            continuous_update=False, description="frame"
        )

        # Checkbox to toggle the frame wise calculation of a median spectrum.
        self.wCheckFrameMedian = wi.Checkbox(
            description='median',
        )

        # Slider to select the pp_delay of the baseline.
        self.wSliderBaselinePPDelay = wi.IntSlider(
            description='pp_delay index', continuous_update=False
        )

        # Slider to select frames for median calculation.
        self.wRangeSliderBaselineFrame = wi.IntRangeSlider(
            description='frame', continuous_update=False
        )

        # Checkbox to toggle the calculation of a frame wise median of then
        # baseline.
        self.wCheckBaselineMedian = wi.Checkbox(
            description='median', value=False
        )

        # Slider to select the visible baseline y-pixel/spectra
        self.wRangeSliderBaselineSpec = wi.IntRangeSlider(
            description='spectrum', continuous_update=False
        )

        # Select the x-axis of the summed plot.
        self.wDropSumAxis = wi.Dropdown(
            description='sum x-axis',
            options=('pp_delays', 'frames'),
            layout=wi.Layout(width='60px'),
        )

        # Textbox to enter an additional constant offset to the baseline.
        self.wTextBaselineOffset = wi.FloatText(
            description='Offset', value=0,
            layout=wi.Layout(widht = "10px"),
        )

        # Textbox to enter the index of the pumped spectrum.
        self.wIntTextPumped = wi.BoundedIntText(
            value=0,
            min=0,
            max=400, # Number of spectra/ypixels
            description='Pumped:'
        )

        # Textbox to enter the index of the unpumped spectrum.
        self.wIntTextUnpumped = wi.BoundedIntText(
            value=1,
            min=0,
            max=400,
            description='Unpumped:',
        )

        # Select operation to calculate bleach with.
        self.wDropdownOperator = wi.Dropdown(
            value = "-",
            options = ["-", "/"],
            description = "Operator"
        )

        ### Aligning boxers ###
        folder_box = wi.HBox([wi.Label("Folder",
                              layout=wi.Layout(margin='0px 123px 0px 0px'))
                              , self.wTextFolder])
        self.wVBoxData = wi.VBox(
            [
                wi.Label("Data:"),
                folder_box,
                wi.HBox([
                    wi.VBox([
                        self.wToggleSubBaseline,
                        self.wDropShowSpectra,
                        self.wCheckShowBaseline,
                        self.wCheckShowBleach,
                        self.wCheckAutoscale,
                    ]),
                    self.wSelectFile,
                    self.wSelectBaseFile,
                ]),
            ],
            layout=wi.Layout(margin = '2px 0px 16px 0px')
        )
        #self.wVBoxData.border = '1px black solid'

        self.wVBoxSignal = wi.VBox(
            [
                wi.Label("Spectrum:"),
                wi.HBox([
                    self.wSliderPPDelay,
                    self.wIntSliderSmooth,
                    self.wCheckFrameMedian
                ]),
                wi.HBox([
                    self.wRangeSliderFrame,
                    self.wIntRangeSliderPixelY,
                    self.wIntRangeSliderPixelX
                ]),
            ],
            layout=self.wVBoxData.layout
        )
        #self.wVBoxSignal.border = "1px black solid"

        self.wHBoxBleach = wi.HBox(
            [
                wi.Label("Bleach:"),
                self.wIntTextPumped,
                self.wDropdownOperator,
                self.wIntTextUnpumped,
            ],
            layout=self.wVBoxData.layout
        )


        self.wVBoxBaseline = wi.VBox(
            [
                wi.Label("Baseline:"),
                wi.HBox([
                    self.wSliderBaselinePPDelay,
                    self.wRangeSliderBaselineFrame,
                    self.wRangeSliderBaselineSpec,
                    self.wCheckBaselineMedian,
                ]),
                self.wTextBaselineOffset
            ],
            layout=self.wVBoxData.layout
        )

        # List of widgets that update the figure on value change
        self._figure_widgets = [
            self.wSelectFile,
            self.wDropdownCalib,
            self.wSliderPPDelay,
            self.wRangeSliderFrame,
            self.wCheckFrameMedian,
            self.wIntRangeSliderPixelY,
            self.wIntRangeSliderPixelX,
            self.wTextVisWl,
            self.wTextCentralWl,
            self.wCheckAutoscale,
            self.wIntSliderSmooth,
            self.wToggleSubBaseline,
            self.wCheckShowBaseline,
            self.wCheckShowBleach,
            self.wDropShowSpectra,
            self.wSliderBaselinePPDelay,
            self.wRangeSliderBaselineFrame,
            self.wRangeSliderBaselineSpec,
            self.wCheckBaselineMedian,
            self.wDropSumAxis,
            self.wTextBaselineOffset,
            self.wIntTextPumped,
            self.wIntTextUnpumped,
            self.wDropdownOperator,
        ]

    def _configure_widgets(self):
        """Set all widget options. And default values."""

        # It must be save to recall this method at any time.

        self.wSliderPPDelay.options = self.data.pp_delays.tolist()
        if self.wSliderPPDelay.value not in self.wSliderPPDelay.options:
            self.wSliderPPDelay.value = self.wSliderPPDelay.options[0]
        if self.data.pp_delays.shape == (1,):
            self.wSliderPPDelay.disabled = True
        else:
            self.wSliderPPDelay.disabled = False

        self.wRangeSliderFrame.max = self.data.data.shape[FRAME_AXIS_INDEX]
        if self.data.data.shape[FRAME_AXIS_INDEX] == 1:
            self.wRangeSliderFrame.disabled = True
        else:
            self.wRangeSliderFrame.disabled = False
        if np.any(np.array(self.wRangeSliderFrame.value) >= self.wRangeSliderFrame.max):
            self.wRangeSliderFrame.value = (0, self.wRangeSliderFrame.max)

        self.wIntRangeSliderPixelY.max = self.data.data.shape[Y_PIXEL_INDEX]
        if np.any(np.array(self.wIntRangeSliderPixelY.value) > self.wIntRangeSliderPixelY.max):
            self.wIntRangeSliderPixelY.value = self.wIntRangeSliderPixelY.min, self.wIntRangeSliderPixelY.max
        if self.data.data.shape[Y_PIXEL_INDEX] == 1:
            self.wIntRangeSliderPixelY.disabled = True
        else:
            self.wIntRangeSliderPixelY.disabled = False

        self.wIntRangeSliderPixelX.max = self.data.data.shape[X_PIXEL_INDEX]
        if np.any(np.array(self.wIntRangeSliderPixelX.value) > self.wIntRangeSliderPixelX.max):
            self.wIntRangeSliderPixelX.value = self.wIntRangeSliderPixelX.min, self.wIntRangeSliderPixelX.max

        if isinstance(self.central_wl, type(None)):
            self.wTextCentralWl.value = 0
        else:
            self.wTextCentralWl.value = self.central_wl

        self.wTextVisWl.value = self.vis_wl

        self.wSliderBaselinePPDelay.max = self.data_base.shape[PP_INDEX] - 1
        if self.wSliderBaselinePPDelay.max is 0:
            self.wSliderBaselinePPDelay.disabled = True
        else:
            self.wSliderBaselinePPDelay.disabled = False
        if self.wSliderBaselinePPDelay.value > self.wSliderBaselinePPDelay.max:
            self.wSliderBaselinePPDelay.value = 0

        self.wRangeSliderBaselineFrame.max = self.data_base.shape[FRAME_AXIS_INDEX]
        if self.wRangeSliderBaselineFrame.max is 1:
            self.wRangeSliderBaselineFrame.disabled = True
        else:
            self.wRangeSliderBaselineFrame.disabled = False
        if np.any(np.array(self.wRangeSliderBaselineFrame.value) >  self.wRangeSliderBaselineFrame.max):
            self.wRangeSliderBaselineFrame.value = 0, self.wRangeSliderBaselineFrame.max

        self.wRangeSliderBaselineSpec.max = self.data_base.shape[Y_PIXEL_INDEX]
        self.wRangeSliderBaselineSpec.min = 0
        if self.wRangeSliderBaselineSpec.max is 0:
            self.wRangeSliderBaselineSpec.disabled = True
        else:
            self.wRangeSliderBaselineSpec.disabled = False
        if self.wRangeSliderBaselineSpec.value[1] > self.wRangeSliderBaselineSpec.max:
            self.wRangeSliderBaselineSpec.value[1] = self.wRangeSliderBaselineSpec.max
            self.wRangeSliderBaselineSpec.value[0] = 0

        self.wIntTextPumped.max = self.data.data.shape[Y_PIXEL_INDEX] - 1
        self.wIntTextUnpumped.max = self.wIntTextPumped.max
        if self.wIntTextPumped.value == self.wIntTextUnpumped.value:
            self.wIntTextUnpumped.value += 1

        self.wDropShowSpectra.value = "Raw"

        self._toggle_central_wl()
        self._toggle_vis_wl()
        self._toggle_sum_over()

    def _init_figure_observers(self):
        """All observers that call the *update_figure_callback* """

        # Because during widget runtime it can be necessary to stop
        # and restart the automatic figure updating to prevent flickering
        # and to speed up the gui. There is a special function to
        # set up the observers and also to remove the observers in the
        # figures_widgets list.
        for widget in self._figure_widgets:
            widget.observe(self._update_figure_callback, "value")

    def _init_observer(self):
        """Set all observer of all subwidgets."""
        # This registers the callback functions to the gui elements.
        # After a call of _init_observer, the gui elements start to
        # actually do something, namely what ever is defined within the
        # callback function of the observer.
        self.wTextFolder.on_submit(self._on_folder_submit)
        self.wSelectFile.observe(self._update_data, 'value')
        self.wDropdownCalib.observe(self._toggle_vis_wl, 'value')
        self.wDropdownCalib.observe(self._toggle_central_wl, 'value')
        self.wSelectBaseFile.observe(self._on_base_changed, 'value')
        self.wDropdownCalib.observe(self.x_spec_renew, "value")
        self.wTextCentralWl.observe(self.x_spec_renew, "value")
        self.wTextVisWl.observe(self.x_spec_renew, "value")
        self.wToggleSubBaseline.observe(self.on_subBaseline_toggled, 'value')
        self._init_figure_observers()

    def _unobserve_figure(self):
        """Unobserver figure observers."""
        for widget in self._figure_widgets:
            widget.unobserve(self._update_figure_callback, 'value')

    def _on_folder_submit(self, new):
        """Called when folder is changed."""
        fnames = _filter_fnames(self.wTextFolder.value)

        if debug:
            print("_on_folder_submit_called")
        if debug > 1:
            print("fnames:", fnames)

        # The *with* is a workaround. I need it in the test functions,
        # not the gui. Anyways, it doesn't quite work.
        with self.wSelectFile.hold_trait_notifications():
            self.wSelectFile.options = fnames
        with self.wSelectBaseFile.hold_trait_notifications():
            self.wSelectBaseFile.options = self.wSelectFile.options

    def _toggle_vis_wl(self, new=None):
        """Toggle the vis wl text box according to calibration axis.

        New: None
            Dummy keyword, so function can be uses as a callback function."""
        if self.wDropdownCalib.value == 'wavenumber':
            self.wTextVisWl.disabled = False
        else:
            self.wTextVisWl.disabled = True

    def _toggle_central_wl(self, new=None):
        """Toggle the central wl text box according to calibration axis.

        The new keyword exists, so it can also server as a callback function."""
        if self.wDropdownCalib.value == 'pixel' or self.data._type == 'spe':
            self.wTextCentralWl.disabled = True
        else:
            self.wTextCentralWl.disabled = False

    def _toggle_sum_over(self, new=None):
        if self.data.number_of_frames is 1:
            self.wDropSumAxis.value = "pp_delays"
            self.wDropSumAxis.disabled = True
            return
        if self.data.pp_delays.shape[0] is 1:
            self.wDropSumAxis.value = "frames"
            self.wDropSumAxis.disabled = True
            return
        self.wDropSumAxis.disabled = False

    def _update_data(self, new):
        """Update the internal data objects.

        The internal data objects are updated according to
        `WidgetBase.wTextFolder.value` and `WidgetBase.wSelectFile.value`.
        The `WidgetBase._central_wl` property gets reseted, and child
        widget elements, like e.g. WidgetBase.wSliderPPDelay are checked for
        correctness and reseted."""
        fname = self.wTextFolder.value + "/" + self.wSelectFile.value
        self.data = SfgRecord(fname)
        self._central_wl = None
        # Deactivating the observers here prevents flickering
        # and unneeded calls of _update_figure. Thus we
        # call it manually after a recall of _init_observer
        self._unobserve_figure()
        self._configure_widgets()
        self.on_subBaseline_toggled()
        self._init_figure_observers()
        self._update_figure()

    def _on_base_changed(self, new):
        """Change the data file of the baseline.

        Resets all elements that need to be resetted on a baseline change."""
        fname = self.wTextFolder.value + "/" + self.wSelectBaseFile.value
        # If we have already loaded the data to ram for the baseline,
        # we just copy it from there. Thats a lot faster then reading
        # it from the HDD again.
        if self.wSelectBaseFile.value is self.wSelectFile.value:
            if debug:
                print("Copied new baseline data from ram.")
            self.data_base = self.data.data.copy()
        else:
            self.data_base = SfgRecord(fname).data
        # Deactivating the observers here prevents flickering
        # and unneeded calls of _update_figure. Thus we
        # call it manually after a recall of _init_figure_observer
        self._unobserve_figure()
        self._configure_widgets()
        self.on_subBaseline_toggled()
        self._init_figure_observers()
        self._update_figure()

    def x_spec_renew(self, new={}):
        """Renew calibration according to gui."""
        cw = self.wTextCentralWl.value
        vis_wl= self.wTextVisWl.value
        owner = new.get("owner")
        if owner is self.wTextCentralWl and cw > 0 and vis_wl > 0:
            self.data._wavelength = self.data.get_wavelength(cw)
            self.data._wavenumber = self.data.get_wavenumber(vis_wl)
        elif owner is self.wTextVisWl and vis_wl > 0:
            self.data._wavenumber = self.data.get_wavenumber(vis_wl)
        elif owner is self.wDropdownCalib:
            if cw > 0:
                self.data._wavelength = self.data.get_wavelength(cw)
            if vis_wl > 0:
                self.data._wavenumber = self.data.get_wavenumber(vis_wl)

<<<<<<< HEAD
    #TODO restet to set_baseline
    def _sub_baseline(self, **kwargs):
        """Substraction of the baseline"""
        pp_delay_index = self.wSliderBaselinePPDelay.value
        frame_slice = _rangeSlider_to_slice(self.wRangeSliderBaselineFrame)
        spec_slice = _rangeSlider_to_slice(self.wRangeSliderBaselineSpec)
        num_of_spec = spec_slice.stop - spec_slice.start
        base = self.data_base[self.wSliderBaselinePPDelay.value]
        if self.wCheckBaselineFrameMedian.value:
            base = np.median(base, FRAME_AXIS_INDEX)
        else:
            base = base[frame_slice.start]
        if self.wIntSliderSmoothBase.value != 1:
            base = medfilt(base, (1, self.wIntSliderSmoothBase.value))
        if num_of_spec is not 1 and \
           num_of_spec is not self.data.number_of_spectra and \
           base.shape[0] is not self.data.number_of_spectra:
            warnings.warn(
                "Cant substitute background from data, because shapes don't match."\
                "Baseline shape: %s\ndata shape: %s"%(base.shape, self.data.data.shape)
            )
            return self.data.data
        if num_of_spec is 1 or \
           num_of_spec is self.data.number_of_spectra:
            base = base[spec_slice]

        self.data.base = base
        #TODO make shure this is only run if needed.
        return self.data.sub_base(**kwargs)

    def on_subBaseline_toggled(self, new={}):
        """Callback function for the baseline toggle."""
        if self.wToggleSubBaseline.value:
            self._sub_baseline(inplace=True, use_rawData=True)
        else:
            self.data.data = self.data.rawData

=======
    def _sub_baseline(self):
        # Keep old baseline if new is invalid.
        try:
            base = self.y_base.T
            self.data.base = base
        except ValueError:
            pass
        return self.data.sub_base()
>>>>>>> 423e30af

    @property
    def central_wl(self):
        """Central wl used for x axis calibration of the *Spectrum* axis."""
        if self._central_wl == None:
            if self.data.metadata.get('central_wl') != 0:
                self._central_wl = self.data.metadata.get('central_wl')
        return self._central_wl

    @property
    def vis_wl(self):
        """The wavelength of the visible.

        The visible wavelength is used as upconversion number during the
        calculation of the wavenumber values of the x axis of the *Signal* plot."""
        if self._vis_wl == None:
            return 0
        return self._vis_wl

    @property
    def x_spec(self):
        """X data of the *Signal* plot. """
        if self.wDropdownCalib.value == 'pixel':
            x = self.data.pixel
        elif self.wDropdownCalib.value == 'nm':
            x = self.data.wavelength
        elif self.wDropdownCalib.value == 'wavenumber':
            x = self.data.wavenumber
        return x

    @property
    def y_spec(self):
        """Y data of the *Signal* plot."""

        pp_delays = getattr(self.data, 'pp_delays')
        frame_slice = _rangeSlider_to_slice(self.wRangeSliderFrame)
        y_slice = _rangeSlider_to_slice(self.wIntRangeSliderPixelY)
        pp_delay_index = np.where(
            self.wSliderPPDelay.value == pp_delays)[0][0]

<<<<<<< HEAD
        ret = self.data.data

        ret = ret[
            pp_delay_index,
            frame_slice,
            y_slice,
        ]
=======
        if self.wDropShowSpectra.value == "Normalized":
            ret = self.data.get_normalized(use_rawData=True)

        elif self.wToggleSubBaseline.value:
            # Keep the old baseline if we cant set it.
            try:
                self.data.base = self.y_base.T
            except ValueError:
                pass
            ret = self.data.get_baselinesubed()

        else:
            ret = self.data.rawData

        ret = ret[
                pp_delay_index,
                frame_slice,
                y_slice,
              ]

>>>>>>> 423e30af
        if self.wCheckFrameMedian.value:
            ret = np.median(ret, FRAME_AXIS_INDEX)
        else:
            ret = ret[0]

        if self.wIntSliderSmooth.value is not 0:
            ret = medfilt(ret, (1, self.wIntSliderSmooth.value))
<<<<<<< HEAD
=======

>>>>>>> 423e30af
        return ret.T

    @property
    def x_base(self):
        """x data of the baseline in the *Signal* plot"""
        return self.x_spec

    @property
    def y_base(self):
        """y data of the baseline in the *Signal* plot."""

        frame_slice = _rangeSlider_to_slice(self.wRangeSliderBaselineFrame)
        spec_slice = _rangeSlider_to_slice(
            self.wRangeSliderBaselineSpec
        )
        if self.wCheckBaselineMedian.value:
            y = self.data_base[
                :,
                frame_slice,
                spec_slice,
                :]
            y = np.median(y, 0)
            y = np.median(y, 0)
        else:
            y = self.data_base[
                    self.wSliderBaselinePPDelay.value,
                    frame_slice.start,
                    spec_slice,
                    :]
        y = y + self.wTextBaselineOffset.value
        return y.T

    #TODO Remove this
    @property
    def x_sum(self):
        """x data of the summed plot."""
        if 'pp_delays' in self.wDropSumAxis.value:
            return self.data.pp_delays
        elif 'frames' in self.wDropSumAxis.value:
            return np.arange(self.data.number_of_frames)
        raise NotImplementedError('got %s for wDropSumAxis' % self.wDropSumAxis.value)

    #TODO split up in two methods. One for pp_delays and one for frames
    @property
    def sum_pp_delays(self):
        frame_slice = _rangeSlider_to_slice(self.wRangeSliderFrame)
        y_slice = _rangeSlider_to_slice(self.wIntRangeSliderPixelY)
        x_slice = _rangeSlider_to_slice(self.wIntRangeSliderPixelX)
        pp_delays = getattr(self.data, 'pp_delays')
        pp_delay_index = np.where(
            self.wSliderPPDelay.value == pp_delays)[0][0]

<<<<<<< HEAD
        y = self.data.data
=======
        y = self._sub_baseline()
>>>>>>> 423e30af
        y = y[:, :, y_slice, x_slice]

        if 'pp_delays' in self.wDropSumAxis.value:
            if self.wCheckFrameMedian.value:
                y = np.median(y[:, frame_slice], FRAME_AXIS_INDEX)
            else:
                y = y[:, frame_slice.start]


    @property
    def y_sum(self):
        """y data of the summed plot."""
        frame_slice = _rangeSlider_to_slice(self.wRangeSliderFrame)
        y_slice = _rangeSlider_to_slice(self.wIntRangeSliderPixelY)
        x_slice = _rangeSlider_to_slice(self.wIntRangeSliderPixelX)
        pp_delays = getattr(self.data, 'pp_delays')
        pp_delay_index = np.where(
            self.wSliderPPDelay.value == pp_delays)[0][0]

<<<<<<< HEAD
        y = self.data.data
=======
        if self.wToggleSubBaseline.value:
            y = self._sub_baseline()
        else:
            y = self.data.data
>>>>>>> 423e30af
        y = y[:, :, y_slice, x_slice]

        if 'pp_delays' in self.wDropSumAxis.value:
            if self.wCheckFrameMedian.value:
                y = np.median(y[:, frame_slice], FRAME_AXIS_INDEX)
            else:
                y = y[:, frame_slice.start]

        elif 'frames' in self.wDropSumAxis.value:
            y = y[pp_delay_index]

        # The median caltulation is the most expencive calculation
        # here, to keep it as fast as possible, we do it on the
        # least amount of data possible.
        if self.wIntSliderSmooth.value is not 1:
            y = medfilt(y, (1, 1, self.wIntSliderSmooth.value))

        return y.sum(X_PIXEL_INDEX)

    @property
    def sum_x(self):
        warnings.warn("sum_x is deprecated. Use x_sum")
        return x_sum

    @property
    def sum_y(self):
        warnings.warn("sum_y is deprecated plz use y_sum")
        return self.y_sum

    @property
    def x_vlines(self):
        ret = [self.x_spec[self.wIntRangeSliderPixelX.value[0]],
               self.x_spec[self.wIntRangeSliderPixelX.value[1] - 1]]
        return ret

    @property
    def x_bleach(self):
        return self.x_spec

    @property
    def y_bleach(self):
        """The selection of the bleach for the plot"""

        y_slice_inds = self.wIntTextPumped.value, self.wIntTextUnpumped.value
        if self.wDropdownOperator.value == "-":
            data = self.data.get_bleach(
                self.wIntTextPumped.value,
                self.wIntTextUnpumped.value
            )
        elif self.wDropdownOperator.value == "/":
            data = self.data.get_bleach_rel(
                self.wIntTextPumped.value,
                self.wIntTextUnpumped.value
            )
        # bleach data is 3d with[pp_delay, frame, x_pixel]

        pp_delays = getattr(self.data, 'pp_delays')
        pp_delay_index = np.where(
            self.wSliderPPDelay.value == pp_delays)[0][0]
        frame_slice = _rangeSlider_to_slice(self.wRangeSliderFrame)
        data = data[pp_delay_index]

        if self.wIntSliderSmooth.value != 1:
            data = medfilt(data, (1, self.wIntSliderSmooth.value))

        # TODO Baseline handling
        if self.wCheckFrameMedian.value:
            data = np.median(data[frame_slice], 0)
        else:
            dat = data[frame_slice.start]
        # TODO use the not 2d version
        return data.T


class WidgetFigures():
    """Collect figure init and update functions within this class"""
    axes_grid = np.array([[]]) # a 2d array with the figure axes

    @property
    def fig(self):
        return self._fig

    @property
    def axes(self):
        return self._fig.axes

    def _update_figure(self):
        # OVERWRITE THIS FUNCTION
        pass

    def _update_figure_callback(self, new):
        """A callback version of _update_figure for usage in observers."""
        self._update_figure()

    def init_single_figure(self):
        """Init the fiures and axes"""
        if not self._fig:
            self._fig, self.axes_grid = plt.subplots(1, 1, figsize=self._figsize, squeeze=False)
        # This allows for redrawing the axis on an already existing figure.
        elif Counter(self.axes) != Counter(self.axes_grid.flatten().tolist()) or len(self.axes) is 0:
            self._fig.set_size_inches(self._figsize, forward=True)
            self.axes_grid = np.array([[self._fig.add_subplot(111)]])

    def init_two_figures(self):
        """Init the two axis figure."""
        if not self._fig:
            self._fig, self.axes_grid = plt.subplots(1, 2, figsize=self._figsize, squeeze=False)
        # This allows for redrawing the axis on an already existing figure.
        elif Counter(self.axes) != Counter(self.axes_grid.flatten().tolist()) or len(self.axes) is 0:
            self._fig.set_size_inches(self._figsize, forward=True)
            self.axes_grid = np.array([[
                self._fig.add_subplot(121),
                self._fig.add_subplot(122)
            ]])

    def autoscale(self, ax):
        if self.wCheckAutoscale.value:
            self._ax_xlim = ax.get_xlim()
            self._ax_ylim = ax.get_ylim()
        if not isinstance(self._ax_xlim, type(None)):
            ax.set_xlim(*self._ax_xlim)
        if not isinstance(self._ax_ylim, type(None)):
            ax.set_ylim(*self._ax_ylim)

    def plot_spec(self, ax):
        if self.wDropShowSpectra.value != "None":
            lines = ax.plot(self.x_spec, self.y_spec)
            _set_rangeSlider_num_to_label(
                lines, self.wIntRangeSliderPixelY, "Spec"
            )

    def plot_base(self, ax):
        if self.wCheckShowBaseline.value:
            lines = ax.plot(self.x_base, self.y_base)
            _set_rangeSlider_num_to_label(
                lines, self.wRangeSliderBaselineSpec, "Baseline"
            )

    def plot_bleach(self, ax):
        if self.wCheckShowBleach.value:
            label = "Bleach%i-%i"%(self.wIntTextPumped.value,
                                 self.wIntTextUnpumped.value)
            lines = ax.plot(self.x_bleach, self.y_bleach, label=label)

    def plot_sum(self, ax):
        y_sum = self.y_sum #TODO is this needed or is this automatically cached?
        lines0_1 = ax.plot(self.x_sum, y_sum)
        points0_1 = ax.plot(self.x_sum, y_sum, 'o')
        for i in range(len(lines0_1)):
            points = points0_1[i]
            color = lines0_1[i].get_color()
            points.set_color(color)
        if "pp_delays" in self.wDropSumAxis.value:
            ax.set_xlabel('pp delay / fs')
        else:
            ax.set_xlabel("# frame")
        ax.set_ylabel('Sum')
        ax.set_title('Summed')

    def redraw_figure(self):
        self._fig.canvas.draw()
        for ax in self.axes:
            ax.figure.canvas.draw()

    def _on_xlim_changed(self, new=None):
        """Callback for the *Signal* axis."""
        # Called when the xlim of the *Signal* plot is changed
        self._ax_xlim = self.axes[0].get_xlim()

    def _on_ylim_changed(self, new=None):
        # Called when the ylim of the *Signal* plot is cahnged
        self._ax_ylim = self.axes[0].get_ylim()


class SpecAndBase(WidgetBase, WidgetFigures):
    """A widget that allows for selection of a spectrum and baseline plus visualization."""

    def __init__(self, figsize=(8 , 6), **kwargs):
        super().__init__(figsize=figsize, **kwargs)

    def __call__(self):
        super().__call__()

    def _init_widget(self):
        """Init the widgets that are to be shown."""
        import ipywidgets as wi
        super()._init_widget()
        # This allows the data to be used for normalization from start on
        self.data.data += 1
        self.wIntRangeSliderPixelX.layout.visibility = 'hidden'
        self.children = wi.VBox([
                self.wVBoxData,
                self.wVBoxSignal,
                self.wVBoxBaseline,
                wi.HBox([
                    self.wDropdownCalib,
                    self.wTextCentralWl,
                    self.wTextVisWl
                ]),
        ])

    def _init_figure(self):
        """Init the fiures and axes"""
        self.init_single_figure()

    def _update_figure(self):
        """Is called on all gui element changes.

        This function renders the plot. When ever you want to make changes
        visible in the figure you need to call this."""
        self._init_figure()
        ax = self.axes[0]
        ax.clear()
        self.plot_spec(ax)
        self.plot_base(ax)
        ax.legend(framealpha=0.5)
        ax.set_xlabel(self.wDropdownCalib.value)
        ax.set_title('Spectrum')
        ax.callbacks.connect('xlim_changed', self._on_xlim_changed)
        ax.callbacks.connect('ylim_changed', self._on_ylim_changed)
        self.autoscale(ax)
        self.redraw_figure()


# TODO Find Better name
class SpecAndSummed(WidgetBase, WidgetFigures):
    def __init__(self, central_wl=None, vis_wl=810, figsize=(10, 4), **kwargs):
        """Plotting gui based on the SfgRecord class as a data backend.

        Parameters
        ----------
        data : Optional, SfgRecord obj.
            Default dataset to start with. If None is given, an empty one is created.
        fig: Optional, matplotlib figure
            The figure to draw on.
            Defaults to create a new one.
        ax: Optional, matplotlib axes. The axes to draw on.
            Defaults to create a new one.
        central_wl: float
            Central wavelength of the camera to start with.
            If none is given, it tryes to find out from by investigating the
            metadata.
        vis_wl: float
            Wavelength of the visible to begin with.

        Example:
        -------
        test = SpecAndSummed()
        test()
        # Type the Folder you want to investigate in the folder Text box and press RETURN.
        # A list of selectable files will appear on the right side.
        """
        super().__init__(central_wl=central_wl, vis_wl=vis_wl, figsize=figsize,
                         **kwargs)
        self._ax_xlim = None
        self._ax_ylim = None

    def _init_figure(self):
        """Init the two axis figure."""
        self.init_two_figures()
        #TODO Axes is too small on summed

    def _init_widget(self):
        """Init all widgets that are to be drawn."""
        import ipywidgets as wi
        super()._init_widget()
        # self.children is the widget we are rendering up on call.

        self.children = wi.VBox([
                self.wVBoxData,
                self.wVBoxSignal,
                self.wVBoxBaseline,
                self.wHBoxBleach,
                wi.HBox([self.wDropdownCalib, self.wTextCentralWl, self.wTextVisWl]),
                self.wDropSumAxis,
        ])

    def _update_figure(self):
        """Update the figure of the gui."""
        self._init_figure()

        fontsize=8
        ax = self.axes[0]
        ax.clear()
        self.plot_spec(ax)
        self.plot_base(ax)
        self.plot_bleach(ax)
        ax.vlines(self.x_vlines, *ax.get_ylim(),
                  linestyle="dashed")
        ax.set_xticklabels(ax.get_xticks(), fontsize=fontsize)
        ax.set_yticklabels(ax.get_yticks(), fontsize=fontsize)
        #ax.set_title("Signal")
        ax.yaxis.set_major_formatter(mtick.FormatStrFormatter('%.2e'))
        ax.xaxis.set_major_formatter(mtick.FormatStrFormatter('%d'))
        ax.callbacks.connect('xlim_changed', self._on_xlim_changed)
        ax.callbacks.connect('ylim_changed', self._on_ylim_changed)
        ax.legend(framealpha=0.5)
        self.autoscale(ax)

        ax = self.axes[1]
        ax.clear()
        self.plot_sum(ax)
        ax.set_xticklabels(ax.get_xticks(), fontsize=fontsize)
        ax.set_yticklabels(ax.get_yticks(), fontsize=fontsize)
        ax.yaxis.set_major_formatter(mtick.FormatStrFormatter('%.3g'))
        ax.xaxis.set_major_formatter(mtick.FormatStrFormatter('%d'))
        ax.yaxis.tick_right()

        self.redraw_figure()

# I think this is bad class structure here.
class Normalized(SpecAndSummed):
    """Widget to visualize data after normalization."""
    def __init__(self, **kwargs):
        super().__init__(**kwargs)

    def _init_widget(self):
        import ipywidgets as wi
        super()._init_widget()
        self.wCheckShowBaseline.value = False
        self.children = wi.VBox([
            wi.HBox([self.wSliderPPDelay, self.wIntSliderSmooth, self.wCheckAutoscale]),
            wi.HBox([self.wRangeSliderFrame, self.wIntRangeSliderPixelY, self.wIntRangeSliderPixelX, self.wCheckFrameMedian,
            ]),
            wi.HBox([self.wDropdownCalib, self.wDropSumAxis]),
            self.wTextCentralWl, self.wTextVisWl,
        ])

# This is broken
class ImgView(WidgetBase):
    """A Class to view full spe images."""
    def __init__(self, *args, figsize=(8,6), **kwargs):
        super().__init__(*args, figsize=figsize, **kwargs)
        self.axes_grid = np.array([[]])

    def _init_figure(self):
        if not self._fig:
            self._fig = plt.figure(self._figsize)
            gs = gridspec.GridSpec(2, 2, width_ratios=[1, 3],
                                   height_ratios=[3,1])
            ax = self._fig.add_subplot(gs[0, 1])
            self._fig.add_subplot(gs[0, 0], sharey=ax)
            self._fig.add_subplot(gs[1, 1], sharex=ax)
        elif self._fig and len(self.axes) is not 3:
            self._fig.set_size_inches(self._figsize, forward=True)
            gs = gridspec.GridSpec(2, 2, width_ratios=[1, 3],
                                   height_ratios=[3,1])
            ax = self._fig.add_subplot(gs[0, 1])
            self._fig.add_subplot(gs[0, 0], sharey=ax)
            self._fig.add_subplot(gs[1, 1], sharex=ax)


    def _update_figure(self):
        self._init_figure()
        frame_slice = _rangeSlider_to_slice(self.wRangeSilderFrames)
        view_data = self.data.data[self.wSliderPPDelay.value, frame_slice.start]
        ax = self.axes[0]
        plt.sca(ax)
        ax.clear()
        img = ax.imshow(view_data, interpolation=self.w_interpolate.value,
                  origin="lower", aspect="auto")
        plt.colorbar(img)

        axl = self.axes[1]
        axl.clear()
        y_slice = _rangeSlider_to_slice(self.wIntRangeSliderPixelY)
        view_data2 = self.data.data[
            self.wSliderPPDelay.value, self.wRangeSliderFrame.value[0], y_slice
        ].sum(Y_PIXEL_INDEX)
        axl.plot(view_data2)

    def _init_widget(self):
        import ipywidgets as wi
        super()._init_widget()
        self.wIntSliderSmooth.visible = False
        self.wIntSliderSmooth.disabled  = True
        self.wSliderPPDelay.visible = False
        self.wSliderPPDelay.disabled = True
        self.w_interpolate = wi.Dropdown(
            description="Interpolation",
            options=('none', 'nearest', 'bilinear', 'bicubic',
                     'spline16', 'spline36', 'hanning', 'hamming', 'hermite', 'kaiser',
                     'quadric', 'catrom', 'gaussian', 'bessel', 'mitchell', 'sinc',
                     'lanczos'),
            value = "nearest",
        )
        self.children = wi.VBox([
            self.wVBoxSignal,
            wi.HBox([self.wDropdownCalib, self.wTextCentralWl, self.wTextVisWl]),
            self.w_interpolate,
        ])

    def _init_observer(self):
        super()._init_observer()
        self.w_interpolate.observe(self._update_figure_callback, "value")

class Bleach(WidgetBase, WidgetFigures):
    def __init__(self, *args, figsize=(10,5), **kwargs):
        super().__init__(*args, figsize=figsize, **kwargs)
        self.axes_grid = np.array([[]])

    def _init_figure(self):
        self.init_single_figure()

    def _init_widget(self):
        import ipywidgets as wi
        super()._init_widget()
        folder_box = wi.HBox([wi.Label("Folder",
                              layout=wi.Layout(margin='0px 123px 0px 0px'))
                              , self.wTextFolder])
        self.children = wi.VBox([
                self.wVBoxData,
                self.wVBoxSignal,
                self.wHBoxBleach,
                self.wVBoxBaseline,
                wi.HBox([self.wDropdownCalib, self.wTextCentralWl, self.wTextVisWl]),
                self.wDropSumAxis,
        ])

    def _update_figure(self):
        self._init_figure()
        ax = self.axes[0]
        ax.clear()
        self.plot_spec(ax)
        self.plot_base(ax)
        self.plot_bleach(ax)
        ax.legend(framealpha=0.5)
        ax.callbacks.connect('xlim_changed', self._on_xlim_changed)
        ax.callbacks.connect('ylim_changed', self._on_ylim_changed)
        self.autoscale(ax)

        self.redraw_figure()


class Dashboard():
    def __init__(self, *args, **kwargs):
        self.widgets = args
        self.fig = None
        self.ax = None

    def __call__(self):
        pass

class PumpProbe(Dashboard):
    """Tabed dashboard.

    The first page shows two axis.
    On the first axes one sees the raw signal. And possibly
    a baseline. Each y-pixel of the ccd camera gets projected into a single.
    spectra line on this first axes. With the *Show Baseline* Button one can
    toggle the visibility of the Baseline. Autoscale prevents the axes from
    re-scaling up on data change. Numorus sliders allow for inspection of the
    data.
    The second axes shows the Sum of each spectrum vs pump-probe time delay.
    This is only use full if you do pump-probe experiment. Otherwise this axis
    will only show to you the a single point with the value of the sum(area) of
    the spectrum from axes one.


    The second page shows A single Spectrum and possibly a baseline.

    The third page shows, after usage of the normalize button the quotient
    of the first and the second page spectrum. This allows for IR Normalization."""

    def __init__(self, *args, **kwargs):
        import ipywidgets as wi
        super().__init__(*args, **kwargs)
        children = []
        self.wi_fig = plt.figure()
        for widget in args:
            widget._configure_widgets()
            children.append(widget.children)
            widget._fig = self.wi_fig

        self.w_tabs = wi.Tab(children=children)
        self.children = self.w_tabs
        self.w_normalize = wi.Button(description='Normalize')
        self.children = wi.VBox([self.w_tabs, self.w_normalize])

    def __call__(self):
        from IPython.display import display
        for widget in self.widgets:
            widget._init_observer()
        self._init_observer()
        self.widgets[0]._update_figure()
        display(self.children)

    def _init_observer(self):
        if debug:
            print("Dasboards._init_observer called")
        self.w_tabs.observe(self._on_tab_changed, 'selected_index')
        self.w_normalize.on_click(self._on_normalize)

        # observers to w? must be re initiated on each data change.
        w0, w1, *_ = self.widgets
        # Need to make shure, that Normalize button is only clickable,
        # When the shape of the data allows for normalization
        w0.wIntRangeSliderPixelY.observe(self._is_normalizable_callback, "value")
        w1.wIntRangeSliderPixelY.observe(self._is_normalizable_callback, "value")

    def _on_tab_changed(self, new):
        if debug:
            print("Dashboard._on_tab_changed called")
        axes = self.wi_fig.axes
        for ax in axes:
             self.wi_fig.delaxes(ax)
        page = self.w_tabs.selected_index
        widget = self.widgets[page]
        if page == 3:
            self.widgets[3].data = self.widgets[0].data
            self.widgets[3]._configure_widgets()
        widget._update_figure()

    def _on_normalize(self, new):
        if debug:
            print("Normalize._on_normalize called.")
        #if not self._is_normalizable:
        #    return

<<<<<<< HEAD
        w0, w1, w2, *_ = self.widgets
        spec = w0._sub_baseline()
=======
        w0, w1, *_ = self.widgets
        w0.data.norm = w1.y_spec.T
        #spec = w0._sub_baseline()
>>>>>>> 423e30af
        #TODO add frame_med filter here.
        #ir = np.ones_like(spec) * w1.y_sepc.T

        #w2.data = w0.data.copy()
        #w2.data.data = spec/ir
        #w2._unobserve_figure()
        #if self.w_tabs.selected_index is 2:
        #    w2._update_figure()
        #w2._configure_widgets()
        #w2._init_figure_observers()

    @property
    def _is_normalizable(self):
        w0, w1, *_  = self.widgets
        if w0.y_spec.shape[0] != w1.y_spec.shape[0]:
            self.w_normalize.disable = True
            return False
        if w1.y_spec.shape[1] is 1:
            self.w_normalize.disabled = False
            return True
        if w0.y_spec.shape[1] != w1.y_spec.shape[1]:
            self.w_normalize.disabled = True
            return False
        self.w_normalize.disabled = False
        return True

    def _is_normalizable_callback(self, new):
        self._is_normalizable


##### Helper function
def _filter_fnames(folder_path):
    """Return list of known files in a folder."""

    fnames = np.sort(glob(os.path.normcase(folder_path + '/*' )))
    # Only .dat and .spe in known
    mask = [a or b for a, b in zip([".dat" in s for s in fnames], [".spe" in s for s in fnames])]
    fnames = fnames[np.where(mask)]
    # Remove AVG
    fnames = fnames[np.where(["AVG" not in s for s in fnames])]
    fnames = [os.path.split(elm)[1] for elm in fnames]
    return fnames


def _slider_range_to_slice(range_value_tuple, max):
    """Transform a tuple into a slice accounting for overlapping"""
    if range_value_tuple[0] != range_value_tuple[1]:
        return slice(*range_value_tuple)
    if range_value_tuple[1] != max:
        return slice(range_value_tuple[0], range_value_tuple[1]+1)
    return slice(range_value_tuple[0]-1, range_value_tuple[1])

def _rangeSlider_to_slice(rangedSlider):
    """Get a slice from a ranged slider."""
    res = _slider_range_to_slice(rangedSlider.value, rangedSlider.max)
    return res

def to_slice(attribute):
    # This can be used as a decorator, to get slices from Rangedwidgets
    # I'm currently not using it, beacuse I think its more complicated,
    # then explicitly calling the rangeSlider_to_slice function on the
    # Sliders.
    def _to_slice(f):
        def wrapper(self, *args):
            widget = getattr(self, attribute)
            return rangeSlider_to_slice(widget)
        return wrapper
    return _to_slice

def _set_rangeSlider_num_to_label(lines, rangeSlider, label_base=""):
    """Use a rangeSlider, to add rangeSlider values to label_base

    lines: The lines to set the label of.
    rangeSlider: The rangeSlider to extract values from
    label_base: base string of the label that the number is appended to."""
    spectra = rangeSlider.value
    y_slice = _rangeSlider_to_slice(rangeSlider)
    for i in range(y_slice.start, y_slice.stop):
        label = label_base + str(i)
        # - y_slice.start is needed because lines is simple list,
        # while i can start from any number
        line = lines[i - y_slice.start]
        line.set_label(label)
#### End of helper functions<|MERGE_RESOLUTION|>--- conflicted
+++ resolved
@@ -75,32 +75,22 @@
 
         # Widget to enter a folder path as string
         self.wTextFolder = wi.Text(
-            layout = wi.Layout(width='80%'),
+            layout = wi.Layout(width='90%'),
         )
 
         # Selection dialogue to select data from a list of files
         self.wSelectFile = wi.Select(
-            descripion='Files',
-            layout = wi.Layout(width='100%'),
+            layout = wi.Layout(width='41%'),
         )
 
         # Selection dialogue to select baseline data from a list of files
         self.wSelectBaseFile = wi.Select(
-            description='Base',
-            layout=self.wSelectFile.layout,
+            layout = wi.Layout(width='42%'),
         )
 
         # Toggle button to toggle the subtraction of the baseline data
         self.wToggleSubBaseline = wi.ToggleButton(
             description='Sub Baseline',
-            layout=wi.Layout(width='70%'),
-        )
-
-        # Checkbox to toggle the visibility of raw spectra data
-        self.wDropShowSpectra = wi.Dropdown(
-            options=["Raw", "Normalized", "None"],
-            description='Spectra',
-            value="Raw",
         )
 
         # Checkbox to toggle the visibility of the baseline data
@@ -149,13 +139,15 @@
         # Textbox to enter central wavelength of the camera in nm
         self.wTextCentralWl = wi.FloatText(
             description='central wl', value=self.central_wl,
-            layout=wi.Layout(width='10%', margin='2px 50px 2px 0px')
+            layout=wi.Layout(
+                width='180px',
+            ),
         )
 
         # Dropdown menu to select x-axis calibration.
         self.wDropdownCalib = wi.Dropdown(
             description='x-axis', options=['pixel', 'nm', 'wavenumber'],
-            layout=wi.Layout(width='60px', margin = "0px 130px 0px 0px"),
+            layout=self.wTextCentralWl.layout,
         )
 
         # Textbox to enter the wavelength of the upconversion photon
@@ -205,13 +197,13 @@
         self.wDropSumAxis = wi.Dropdown(
             description='sum x-axis',
             options=('pp_delays', 'frames'),
-            layout=wi.Layout(width='60px'),
+            layout=self.wTextCentralWl.layout,
         )
 
         # Textbox to enter an additional constant offset to the baseline.
         self.wTextBaselineOffset = wi.FloatText(
             description='Offset', value=0,
-            layout=wi.Layout(widht = "10px"),
+            layout=wi.Layout(width='180px'),
         )
 
         # Textbox to enter the index of the pumped spectrum.
@@ -219,7 +211,8 @@
             value=0,
             min=0,
             max=400, # Number of spectra/ypixels
-            description='Pumped:'
+            description='Pumped:',
+            layout=wi.Layout(width='180px'),
         )
 
         # Textbox to enter the index of the unpumped spectrum.
@@ -228,42 +221,45 @@
             min=0,
             max=400,
             description='Unpumped:',
+            layout=self.wIntTextPumped.layout,
         )
 
         # Select operation to calculate bleach with.
         self.wDropdownOperator = wi.Dropdown(
             value = "-",
             options = ["-", "/"],
-            description = "Operator"
+            description = "Operator",
+            layout=self.wIntTextPumped.layout,
+        )
+
+        # Checkbox to toggle the visibility of raw spectra data
+        self.wDropShowSpectra = wi.Dropdown(
+            options=["Raw", "Normalized", "None"],
+            description='Spectra',
+            value="Raw",
+            layout=self.wTextCentralWl.layout,
         )
 
         ### Aligning boxers ###
-        folder_box = wi.HBox([wi.Label("Folder",
-                              layout=wi.Layout(margin='0px 123px 0px 0px'))
-                              , self.wTextFolder])
-        self.wVBoxData = wi.VBox(
-            [
-                wi.Label("Data:"),
-                folder_box,
-                wi.HBox([
-                    wi.VBox([
-                        self.wToggleSubBaseline,
-                        self.wDropShowSpectra,
-                        self.wCheckShowBaseline,
-                        self.wCheckShowBleach,
-                        self.wCheckAutoscale,
-                    ]),
-                    self.wSelectFile,
-                    self.wSelectBaseFile,
-                ]),
-            ],
-            layout=wi.Layout(margin = '2px 0px 16px 0px')
-        )
-        #self.wVBoxData.border = '1px black solid'
+        folder_box = wi.HBox([
+            wi.Label("Folder"),
+            self.wTextFolder,
+        ])
+        self.wVBoxData = wi.VBox([
+            folder_box,
+            wi.HBox([
+                wi.Label('File'),
+                self.wSelectFile,
+                wi.Label(
+                    'Base',
+                    layout=wi.Layout(margin='0px 0px 10px 10px'),
+                ),
+                self.wSelectBaseFile,
+            ]),
+        ])
 
         self.wVBoxSignal = wi.VBox(
             [
-                wi.Label("Spectrum:"),
                 wi.HBox([
                     self.wSliderPPDelay,
                     self.wIntSliderSmooth,
@@ -274,25 +270,21 @@
                     self.wIntRangeSliderPixelY,
                     self.wIntRangeSliderPixelX
                 ]),
+                self.wToggleSubBaseline,
             ],
-            layout=self.wVBoxData.layout
-        )
-        #self.wVBoxSignal.border = "1px black solid"
+        )
 
         self.wHBoxBleach = wi.HBox(
             [
-                wi.Label("Bleach:"),
                 self.wIntTextPumped,
                 self.wDropdownOperator,
                 self.wIntTextUnpumped,
             ],
-            layout=self.wVBoxData.layout
         )
 
 
         self.wVBoxBaseline = wi.VBox(
             [
-                wi.Label("Baseline:"),
                 wi.HBox([
                     self.wSliderBaselinePPDelay,
                     self.wRangeSliderBaselineFrame,
@@ -301,8 +293,14 @@
                 ]),
                 self.wTextBaselineOffset
             ],
-            layout=self.wVBoxData.layout
-        )
+        )
+
+        # Accordions from boxes
+        self.wAccordionData = wi.Accordion(children = [self.wVBoxData, self.wVBoxSignal, self.wVBoxBaseline, self.wHBoxBleach])
+        self.wAccordionData.set_title(0, 'Data')
+        self.wAccordionData.set_title(1, 'Spectrum')
+        self.wAccordionData.set_title(2, 'Baseline')
+        self.wAccordionData.set_title(3, 'Bleach')
 
         # List of widgets that update the figure on value change
         self._figure_widgets = [
@@ -547,45 +545,14 @@
             if vis_wl > 0:
                 self.data._wavenumber = self.data.get_wavenumber(vis_wl)
 
-<<<<<<< HEAD
     #TODO restet to set_baseline
-    def _sub_baseline(self, **kwargs):
-        """Substraction of the baseline"""
-        pp_delay_index = self.wSliderBaselinePPDelay.value
-        frame_slice = _rangeSlider_to_slice(self.wRangeSliderBaselineFrame)
-        spec_slice = _rangeSlider_to_slice(self.wRangeSliderBaselineSpec)
-        num_of_spec = spec_slice.stop - spec_slice.start
-        base = self.data_base[self.wSliderBaselinePPDelay.value]
-        if self.wCheckBaselineFrameMedian.value:
-            base = np.median(base, FRAME_AXIS_INDEX)
-        else:
-            base = base[frame_slice.start]
-        if self.wIntSliderSmoothBase.value != 1:
-            base = medfilt(base, (1, self.wIntSliderSmoothBase.value))
-        if num_of_spec is not 1 and \
-           num_of_spec is not self.data.number_of_spectra and \
-           base.shape[0] is not self.data.number_of_spectra:
-            warnings.warn(
-                "Cant substitute background from data, because shapes don't match."\
-                "Baseline shape: %s\ndata shape: %s"%(base.shape, self.data.data.shape)
-            )
-            return self.data.data
-        if num_of_spec is 1 or \
-           num_of_spec is self.data.number_of_spectra:
-            base = base[spec_slice]
-
-        self.data.base = base
-        #TODO make shure this is only run if needed.
-        return self.data.sub_base(**kwargs)
-
     def on_subBaseline_toggled(self, new={}):
         """Callback function for the baseline toggle."""
         if self.wToggleSubBaseline.value:
-            self._sub_baseline(inplace=True, use_rawData=True)
+            self._sub_baseline()
         else:
             self.data.data = self.data.rawData
 
-=======
     def _sub_baseline(self):
         # Keep old baseline if new is invalid.
         try:
@@ -594,7 +561,6 @@
         except ValueError:
             pass
         return self.data.sub_base()
->>>>>>> 423e30af
 
     @property
     def central_wl(self):
@@ -635,15 +601,6 @@
         pp_delay_index = np.where(
             self.wSliderPPDelay.value == pp_delays)[0][0]
 
-<<<<<<< HEAD
-        ret = self.data.data
-
-        ret = ret[
-            pp_delay_index,
-            frame_slice,
-            y_slice,
-        ]
-=======
         if self.wDropShowSpectra.value == "Normalized":
             ret = self.data.get_normalized(use_rawData=True)
 
@@ -664,7 +621,6 @@
                 y_slice,
               ]
 
->>>>>>> 423e30af
         if self.wCheckFrameMedian.value:
             ret = np.median(ret, FRAME_AXIS_INDEX)
         else:
@@ -672,10 +628,6 @@
 
         if self.wIntSliderSmooth.value is not 0:
             ret = medfilt(ret, (1, self.wIntSliderSmooth.value))
-<<<<<<< HEAD
-=======
-
->>>>>>> 423e30af
         return ret.T
 
     @property
@@ -728,11 +680,7 @@
         pp_delay_index = np.where(
             self.wSliderPPDelay.value == pp_delays)[0][0]
 
-<<<<<<< HEAD
-        y = self.data.data
-=======
         y = self._sub_baseline()
->>>>>>> 423e30af
         y = y[:, :, y_slice, x_slice]
 
         if 'pp_delays' in self.wDropSumAxis.value:
@@ -752,14 +700,10 @@
         pp_delay_index = np.where(
             self.wSliderPPDelay.value == pp_delays)[0][0]
 
-<<<<<<< HEAD
-        y = self.data.data
-=======
         if self.wToggleSubBaseline.value:
             y = self._sub_baseline()
         else:
             y = self.data.data
->>>>>>> 423e30af
         y = y[:, :, y_slice, x_slice]
 
         if 'pp_delays' in self.wDropSumAxis.value:
@@ -1029,12 +973,19 @@
         # self.children is the widget we are rendering up on call.
 
         self.children = wi.VBox([
-                self.wVBoxData,
-                self.wVBoxSignal,
-                self.wVBoxBaseline,
-                self.wHBoxBleach,
-                wi.HBox([self.wDropdownCalib, self.wTextCentralWl, self.wTextVisWl]),
-                self.wDropSumAxis,
+                self.wAccordionData,
+                wi.HBox([
+                    self.wDropdownCalib,
+                    self.wTextCentralWl,
+                    self.wTextVisWl
+                ]),
+                wi.HBox([
+                    self.wDropSumAxis,
+                    self.wDropShowSpectra,
+                    self.wCheckShowBaseline,
+                    self.wCheckShowBleach,
+                    self.wCheckAutoscale,
+                ])
         ])
 
     def _update_figure(self):
@@ -1167,9 +1118,13 @@
     def _init_widget(self):
         import ipywidgets as wi
         super()._init_widget()
-        folder_box = wi.HBox([wi.Label("Folder",
-                              layout=wi.Layout(margin='0px 123px 0px 0px'))
-                              , self.wTextFolder])
+        folder_box = wi.HBox([
+            wi.Label(
+                "Folder",
+                #layout=wi.Layout(margin='0px 123px 0px 0px')
+            ),
+            self.wTextFolder
+        ])
         self.children = wi.VBox([
                 self.wVBoxData,
                 self.wVBoxSignal,
@@ -1279,14 +1234,9 @@
         #if not self._is_normalizable:
         #    return
 
-<<<<<<< HEAD
-        w0, w1, w2, *_ = self.widgets
-        spec = w0._sub_baseline()
-=======
         w0, w1, *_ = self.widgets
         w0.data.norm = w1.y_spec.T
         #spec = w0._sub_baseline()
->>>>>>> 423e30af
         #TODO add frame_med filter here.
         #ir = np.ones_like(spec) * w1.y_sepc.T
 
